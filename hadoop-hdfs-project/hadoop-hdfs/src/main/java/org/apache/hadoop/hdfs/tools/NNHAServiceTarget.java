--- conflicted
+++ resolved
@@ -26,6 +26,7 @@
 import org.apache.hadoop.ha.HAServiceTarget;
 import org.apache.hadoop.ha.NodeFencer;
 import org.apache.hadoop.hdfs.DFSUtil;
+import org.apache.hadoop.hdfs.HdfsConfiguration;
 import org.apache.hadoop.hdfs.server.namenode.NameNode;
 import org.apache.hadoop.net.NetUtils;
 
@@ -48,7 +49,7 @@
   private final String nnId;
   private final String nsId;
 
-  public NNHAServiceTarget(Configuration localNNConf,
+  public NNHAServiceTarget(Configuration conf,
       String nsId, String nnId) {
     Preconditions.checkNotNull(nnId);
     
@@ -67,11 +68,7 @@
     NameNode.initializeGenericKeys(targetConf, nsId, nnId);
     
     String serviceAddr = 
-<<<<<<< HEAD
-      DFSUtil.getNamenodeServiceAddr(localNNConf, nsId, nnId);
-=======
       DFSUtil.getNamenodeServiceAddr(targetConf, nsId, nnId);
->>>>>>> 1b93f8e5
     if (serviceAddr == null) {
       throw new IllegalArgumentException(
           "Unable to determine service address for namenode '" + nnId + "'");
@@ -79,11 +76,7 @@
     this.addr = NetUtils.createSocketAddr(serviceAddr,
         NameNode.DEFAULT_PORT);
     try {
-<<<<<<< HEAD
-      this.fencer = NodeFencer.create(localNNConf);
-=======
       this.fencer = NodeFencer.create(targetConf);
->>>>>>> 1b93f8e5
     } catch (BadFencingConfigurationException e) {
       this.fenceConfigError = e;
     }
@@ -127,8 +120,6 @@
   public String getNameNodeId() {
     return this.nnId;
   }
-<<<<<<< HEAD
-=======
 
   @Override
   protected void addFencingParameters(Map<String, String> ret) {
@@ -137,5 +128,4 @@
     ret.put(NAMESERVICE_ID_KEY, getNameServiceId());
     ret.put(NAMENODE_ID_KEY, getNameNodeId());
   }
->>>>>>> 1b93f8e5
 }