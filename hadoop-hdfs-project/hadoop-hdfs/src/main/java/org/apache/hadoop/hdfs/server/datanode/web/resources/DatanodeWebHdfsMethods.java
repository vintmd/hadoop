/**
 * Licensed to the Apache Software Foundation (ASF) under one
 * or more contributor license agreements.  See the NOTICE file
 * distributed with this work for additional information
 * regarding copyright ownership.  The ASF licenses this file
 * to you under the Apache License, Version 2.0 (the
 * "License"); you may not use this file except in compliance
 * with the License.  You may obtain a copy of the License at
 *
 *     http://www.apache.org/licenses/LICENSE-2.0
 *
 * Unless required by applicable law or agreed to in writing, software
 * distributed under the License is distributed on an "AS IS" BASIS,
 * WITHOUT WARRANTIES OR CONDITIONS OF ANY KIND, either express or implied.
 * See the License for the specific language governing permissions and
 * limitations under the License.
 */
package org.apache.hadoop.hdfs.server.datanode.web.resources;

import java.io.IOException;
import java.io.InputStream;
import java.net.InetSocketAddress;
import java.net.URI;
import java.net.URISyntaxException;
import java.security.PrivilegedExceptionAction;
import java.util.EnumSet;

import javax.servlet.ServletContext;
import javax.servlet.http.HttpServletResponse;
import javax.ws.rs.Consumes;
import javax.ws.rs.DefaultValue;
import javax.ws.rs.GET;
import javax.ws.rs.POST;
import javax.ws.rs.PUT;
import javax.ws.rs.Path;
import javax.ws.rs.PathParam;
import javax.ws.rs.Produces;
import javax.ws.rs.QueryParam;
import javax.ws.rs.core.Context;
import javax.ws.rs.core.MediaType;
import javax.ws.rs.core.Response;

import org.apache.commons.logging.Log;
import org.apache.commons.logging.LogFactory;
import org.apache.hadoop.conf.Configuration;
import org.apache.hadoop.fs.CreateFlag;
import org.apache.hadoop.fs.FSDataOutputStream;
import org.apache.hadoop.fs.MD5MD5CRC32FileChecksum;
import org.apache.hadoop.fs.permission.FsPermission;
import org.apache.hadoop.hdfs.DFSClient;
import org.apache.hadoop.hdfs.client.HdfsDataInputStream;
import org.apache.hadoop.hdfs.security.token.delegation.DelegationTokenIdentifier;
import org.apache.hadoop.hdfs.server.datanode.DataNode;
import org.apache.hadoop.hdfs.server.namenode.NameNode;
import org.apache.hadoop.hdfs.web.JsonUtil;
import org.apache.hadoop.hdfs.web.ParamFilter;
import org.apache.hadoop.hdfs.web.WebHdfsFileSystem;
import org.apache.hadoop.hdfs.web.resources.BlockSizeParam;
import org.apache.hadoop.hdfs.web.resources.BufferSizeParam;
import org.apache.hadoop.hdfs.web.resources.DelegationParam;
import org.apache.hadoop.hdfs.web.resources.GetOpParam;
import org.apache.hadoop.hdfs.web.resources.HttpOpParam;
import org.apache.hadoop.hdfs.web.resources.LengthParam;
import org.apache.hadoop.hdfs.web.resources.NamenodeRpcAddressParam;
import org.apache.hadoop.hdfs.web.resources.OffsetParam;
import org.apache.hadoop.hdfs.web.resources.OverwriteParam;
import org.apache.hadoop.hdfs.web.resources.Param;
import org.apache.hadoop.hdfs.web.resources.PermissionParam;
import org.apache.hadoop.hdfs.web.resources.PostOpParam;
import org.apache.hadoop.hdfs.web.resources.PutOpParam;
import org.apache.hadoop.hdfs.web.resources.ReplicationParam;
import org.apache.hadoop.hdfs.web.resources.UriFsPathParam;
import org.apache.hadoop.io.IOUtils;
import org.apache.hadoop.security.SecurityUtil;
import org.apache.hadoop.security.UserGroupInformation;
import org.apache.hadoop.security.token.Token;

import com.sun.jersey.spi.container.ResourceFilters;

/** Web-hdfs DataNode implementation. */
@Path("")
@ResourceFilters(ParamFilter.class)
public class DatanodeWebHdfsMethods {
  public static final Log LOG = LogFactory.getLog(DatanodeWebHdfsMethods.class);

  private static final UriFsPathParam ROOT = new UriFsPathParam("");

  private @Context ServletContext context;
  private @Context HttpServletResponse response;

  private void init(final UserGroupInformation ugi,
      final DelegationParam delegation, final InetSocketAddress nnRpcAddr,
      final UriFsPathParam path, final HttpOpParam<?> op,
      final Param<?, ?>... parameters) throws IOException {
    if (LOG.isTraceEnabled()) {
      LOG.trace("HTTP " + op.getValue().getType() + ": " + op + ", " + path
          + ", ugi=" + ugi + Param.toSortedString(", ", parameters));
    }
    if (nnRpcAddr == null) {
      throw new IllegalArgumentException(NamenodeRpcAddressParam.NAME
          + " is not specified.");
    }

    //clear content type
    response.setContentType(null);
    
    if (UserGroupInformation.isSecurityEnabled()) {
      //add a token for RPC.
      final Token<DelegationTokenIdentifier> token = 
          new Token<DelegationTokenIdentifier>();
      token.decodeFromUrlString(delegation.getValue());
      SecurityUtil.setTokenService(token, nnRpcAddr);
      token.setKind(DelegationTokenIdentifier.HDFS_DELEGATION_KIND);
      ugi.addToken(token);
    }
  }

  /** Handle HTTP PUT request for the root. */
  @PUT
  @Path("/")
  @Consumes({"*/*"})
  @Produces({MediaType.APPLICATION_OCTET_STREAM, MediaType.APPLICATION_JSON})
  public Response putRoot(
      final InputStream in,
      @Context final UserGroupInformation ugi,
      @QueryParam(DelegationParam.NAME) @DefaultValue(DelegationParam.DEFAULT)
          final DelegationParam delegation,
      @QueryParam(NamenodeRpcAddressParam.NAME) 
      @DefaultValue(NamenodeRpcAddressParam.DEFAULT) 
          final NamenodeRpcAddressParam namenodeRpcAddress,
      @QueryParam(PutOpParam.NAME) @DefaultValue(PutOpParam.DEFAULT)
          final PutOpParam op,
      @QueryParam(PermissionParam.NAME) @DefaultValue(PermissionParam.DEFAULT)
          final PermissionParam permission,
      @QueryParam(OverwriteParam.NAME) @DefaultValue(OverwriteParam.DEFAULT)
          final OverwriteParam overwrite,
      @QueryParam(BufferSizeParam.NAME) @DefaultValue(BufferSizeParam.DEFAULT)
          final BufferSizeParam bufferSize,
      @QueryParam(ReplicationParam.NAME) @DefaultValue(ReplicationParam.DEFAULT)
          final ReplicationParam replication,
      @QueryParam(BlockSizeParam.NAME) @DefaultValue(BlockSizeParam.DEFAULT)
          final BlockSizeParam blockSize
      ) throws IOException, InterruptedException {
    return put(in, ugi, delegation, namenodeRpcAddress, ROOT, op, permission,
        overwrite, bufferSize, replication, blockSize);
  }

  /** Handle HTTP PUT request. */
  @PUT
  @Path("{" + UriFsPathParam.NAME + ":.*}")
  @Consumes({"*/*"})
  @Produces({MediaType.APPLICATION_OCTET_STREAM, MediaType.APPLICATION_JSON})
  public Response put(
      final InputStream in,
      @Context final UserGroupInformation ugi,
      @QueryParam(DelegationParam.NAME) @DefaultValue(DelegationParam.DEFAULT)
          final DelegationParam delegation,
      @QueryParam(NamenodeRpcAddressParam.NAME)
      @DefaultValue(NamenodeRpcAddressParam.DEFAULT)
          final NamenodeRpcAddressParam namenodeRpcAddress,
      @PathParam(UriFsPathParam.NAME) final UriFsPathParam path,
      @QueryParam(PutOpParam.NAME) @DefaultValue(PutOpParam.DEFAULT)
          final PutOpParam op,
      @QueryParam(PermissionParam.NAME) @DefaultValue(PermissionParam.DEFAULT)
          final PermissionParam permission,
      @QueryParam(OverwriteParam.NAME) @DefaultValue(OverwriteParam.DEFAULT)
          final OverwriteParam overwrite,
      @QueryParam(BufferSizeParam.NAME) @DefaultValue(BufferSizeParam.DEFAULT)
          final BufferSizeParam bufferSize,
      @QueryParam(ReplicationParam.NAME) @DefaultValue(ReplicationParam.DEFAULT)
          final ReplicationParam replication,
      @QueryParam(BlockSizeParam.NAME) @DefaultValue(BlockSizeParam.DEFAULT)
          final BlockSizeParam blockSize
      ) throws IOException, InterruptedException {

    final InetSocketAddress nnRpcAddr = namenodeRpcAddress.getValue();
    init(ugi, delegation, nnRpcAddr, path, op, permission,
        overwrite, bufferSize, replication, blockSize);

    return ugi.doAs(new PrivilegedExceptionAction<Response>() {
      @Override
      public Response run() throws IOException, URISyntaxException {
        return put(in, ugi, delegation, nnRpcAddr, path.getAbsolutePath(), op,
            permission, overwrite, bufferSize, replication, blockSize);
      }
    });
  }

  private Response put(
      final InputStream in,
      final UserGroupInformation ugi,
      final DelegationParam delegation,
      final InetSocketAddress nnRpcAddr,
      final String fullpath,
      final PutOpParam op,
      final PermissionParam permission,
      final OverwriteParam overwrite,
      final BufferSizeParam bufferSize,
      final ReplicationParam replication,
      final BlockSizeParam blockSize
      ) throws IOException, URISyntaxException {
    final DataNode datanode = (DataNode)context.getAttribute("datanode");

    switch(op.getValue()) {
    case CREATE:
    {
      final Configuration conf = new Configuration(datanode.getConf());
      conf.set(FsPermission.UMASK_LABEL, "000");

      final int b = bufferSize.getValue(conf);
      DFSClient dfsclient = new DFSClient(nnRpcAddr, conf);
      FSDataOutputStream out = null;
      try {
        out = new FSDataOutputStream(dfsclient.create(
            fullpath, permission.getFsPermission(), 
            overwrite.getValue() ? EnumSet.of(CreateFlag.CREATE, CreateFlag.OVERWRITE)
                : EnumSet.of(CreateFlag.CREATE),
            replication.getValue(conf), blockSize.getValue(conf), null, b, null), null);
        IOUtils.copyBytes(in, out, b);
        out.close();
        out = null;
        dfsclient.close();
        dfsclient = null;
      } finally {
        IOUtils.cleanup(LOG, out);
        IOUtils.cleanup(LOG, dfsclient);
      }
      final InetSocketAddress nnHttpAddr = NameNode.getHttpAddress(conf);
      final URI uri = new URI(WebHdfsFileSystem.SCHEME, null,
          nnHttpAddr.getHostName(), nnHttpAddr.getPort(), fullpath, null, null);
      return Response.created(uri).type(MediaType.APPLICATION_OCTET_STREAM).build();
    }
    default:
      throw new UnsupportedOperationException(op + " is not supported");
    }
  }

  /** Handle HTTP POST request for the root for the root. */
  @POST
  @Path("/")
  @Consumes({"*/*"})
  @Produces({MediaType.APPLICATION_OCTET_STREAM, MediaType.APPLICATION_JSON})
  public Response postRoot(
      final InputStream in,
      @Context final UserGroupInformation ugi,
      @QueryParam(DelegationParam.NAME) @DefaultValue(DelegationParam.DEFAULT)
          final DelegationParam delegation,
      @QueryParam(NamenodeRpcAddressParam.NAME)
      @DefaultValue(NamenodeRpcAddressParam.DEFAULT)
          final NamenodeRpcAddressParam namenodeRpcAddress,
      @QueryParam(PostOpParam.NAME) @DefaultValue(PostOpParam.DEFAULT)
          final PostOpParam op,
      @QueryParam(BufferSizeParam.NAME) @DefaultValue(BufferSizeParam.DEFAULT)
          final BufferSizeParam bufferSize
      ) throws IOException, InterruptedException {
    return post(in, ugi, delegation, namenodeRpcAddress, ROOT, op, bufferSize);
  }

  /** Handle HTTP POST request. */
  @POST
  @Path("{" + UriFsPathParam.NAME + ":.*}")
  @Consumes({"*/*"})
  @Produces({MediaType.APPLICATION_OCTET_STREAM, MediaType.APPLICATION_JSON})
  public Response post(
      final InputStream in,
      @Context final UserGroupInformation ugi,
      @QueryParam(DelegationParam.NAME) @DefaultValue(DelegationParam.DEFAULT)
          final DelegationParam delegation,
      @QueryParam(NamenodeRpcAddressParam.NAME)
      @DefaultValue(NamenodeRpcAddressParam.DEFAULT)
          final NamenodeRpcAddressParam namenodeRpcAddress,
      @PathParam(UriFsPathParam.NAME) final UriFsPathParam path,
      @QueryParam(PostOpParam.NAME) @DefaultValue(PostOpParam.DEFAULT)
          final PostOpParam op,
      @QueryParam(BufferSizeParam.NAME) @DefaultValue(BufferSizeParam.DEFAULT)
          final BufferSizeParam bufferSize
      ) throws IOException, InterruptedException {

    final InetSocketAddress nnRpcAddr = namenodeRpcAddress.getValue();
    init(ugi, delegation, nnRpcAddr, path, op, bufferSize);

    return ugi.doAs(new PrivilegedExceptionAction<Response>() {
      @Override
      public Response run() throws IOException {
        return post(in, ugi, delegation, nnRpcAddr, path.getAbsolutePath(), op,
            bufferSize);
      }
    });
  }

  private Response post(
      final InputStream in,
      final UserGroupInformation ugi,
      final DelegationParam delegation,
      final InetSocketAddress nnRpcAddr,
      final String fullpath,
      final PostOpParam op,
      final BufferSizeParam bufferSize
      ) throws IOException {
    final DataNode datanode = (DataNode)context.getAttribute("datanode");

    switch(op.getValue()) {
    case APPEND:
    {
      final Configuration conf = new Configuration(datanode.getConf());
      final int b = bufferSize.getValue(conf);
      DFSClient dfsclient = new DFSClient(nnRpcAddr, conf);
      FSDataOutputStream out = null;
      try {
        out = dfsclient.append(fullpath, b, null, null);
        IOUtils.copyBytes(in, out, b);
        out.close();
        out = null;
        dfsclient.close();
        dfsclient = null;
      } finally {
        IOUtils.cleanup(LOG, out);
        IOUtils.cleanup(LOG, dfsclient);
      }
      return Response.ok().type(MediaType.APPLICATION_OCTET_STREAM).build();
    }
    default:
      throw new UnsupportedOperationException(op + " is not supported");
    }
  }

  /** Handle HTTP GET request for the root. */
  @GET
  @Path("/")
  @Produces({MediaType.APPLICATION_OCTET_STREAM, MediaType.APPLICATION_JSON})
  public Response getRoot(
      @Context final UserGroupInformation ugi,
      @QueryParam(DelegationParam.NAME) @DefaultValue(DelegationParam.DEFAULT)
          final DelegationParam delegation,
      @QueryParam(NamenodeRpcAddressParam.NAME)
      @DefaultValue(NamenodeRpcAddressParam.DEFAULT)
          final NamenodeRpcAddressParam namenodeRpcAddress,
      @QueryParam(GetOpParam.NAME) @DefaultValue(GetOpParam.DEFAULT)
          final GetOpParam op,
      @QueryParam(OffsetParam.NAME) @DefaultValue(OffsetParam.DEFAULT)
          final OffsetParam offset,
      @QueryParam(LengthParam.NAME) @DefaultValue(LengthParam.DEFAULT)
          final LengthParam length,
      @QueryParam(BufferSizeParam.NAME) @DefaultValue(BufferSizeParam.DEFAULT)
          final BufferSizeParam bufferSize
      ) throws IOException, InterruptedException {
    return get(ugi, delegation, namenodeRpcAddress, ROOT, op, offset, length,
        bufferSize);
  }

  /** Handle HTTP GET request. */
  @GET
  @Path("{" + UriFsPathParam.NAME + ":.*}")
  @Produces({MediaType.APPLICATION_OCTET_STREAM, MediaType.APPLICATION_JSON})
  public Response get(
      @Context final UserGroupInformation ugi,
      @QueryParam(DelegationParam.NAME) @DefaultValue(DelegationParam.DEFAULT)
          final DelegationParam delegation,
      @QueryParam(NamenodeRpcAddressParam.NAME)
      @DefaultValue(NamenodeRpcAddressParam.DEFAULT)
          final NamenodeRpcAddressParam namenodeRpcAddress,
      @PathParam(UriFsPathParam.NAME) final UriFsPathParam path,
      @QueryParam(GetOpParam.NAME) @DefaultValue(GetOpParam.DEFAULT)
          final GetOpParam op,
      @QueryParam(OffsetParam.NAME) @DefaultValue(OffsetParam.DEFAULT)
          final OffsetParam offset,
      @QueryParam(LengthParam.NAME) @DefaultValue(LengthParam.DEFAULT)
          final LengthParam length,
      @QueryParam(BufferSizeParam.NAME) @DefaultValue(BufferSizeParam.DEFAULT)
          final BufferSizeParam bufferSize
      ) throws IOException, InterruptedException {

    final InetSocketAddress nnRpcAddr = namenodeRpcAddress.getValue();
    init(ugi, delegation, nnRpcAddr, path, op, offset, length, bufferSize);

    return ugi.doAs(new PrivilegedExceptionAction<Response>() {
      @Override
      public Response run() throws IOException {
        return get(ugi, delegation, nnRpcAddr, path.getAbsolutePath(), op,
            offset, length, bufferSize);
      }
    });
  }

  private Response get(
      final UserGroupInformation ugi,
      final DelegationParam delegation,
      final InetSocketAddress nnRpcAddr,
      final String fullpath,
      final GetOpParam op,
      final OffsetParam offset,
      final LengthParam length,
      final BufferSizeParam bufferSize
      ) throws IOException {
    final DataNode datanode = (DataNode)context.getAttribute("datanode");
    final Configuration conf = new Configuration(datanode.getConf());

    switch(op.getValue()) {
    case OPEN:
    {
      final int b = bufferSize.getValue(conf);
      final DFSClient dfsclient = new DFSClient(nnRpcAddr, conf);
      HdfsDataInputStream in = null;
      try {
        in = new HdfsDataInputStream(dfsclient.open(fullpath, b, true));
        in.seek(offset.getValue());
      } catch(IOException ioe) {
        IOUtils.cleanup(LOG, in);
        IOUtils.cleanup(LOG, dfsclient);
        throw ioe;
      }
      
      final long n = length.getValue() != null ?
        Math.min(length.getValue(), in.getVisibleLength() - offset.getValue()) :
        in.getVisibleLength() - offset.getValue();
<<<<<<< HEAD
      return Response.ok(new OpenEntity(in, n, dfsclient)).type(
          MediaType.APPLICATION_OCTET_STREAM).build();
=======

      /**
       * Allow the Web UI to perform an AJAX request to get the data.
       */
      return Response.ok(new OpenEntity(in, n, dfsclient))
          .type(MediaType.APPLICATION_OCTET_STREAM)
          .header("Access-Control-Allow-Methods", "GET")
          .header("Access-Control-Allow-Origin", "*")
          .build();
>>>>>>> 6266273c
    }
    case GETFILECHECKSUM:
    {
      MD5MD5CRC32FileChecksum checksum = null;
      DFSClient dfsclient = new DFSClient(nnRpcAddr, conf);
      try {
        checksum = dfsclient.getFileChecksum(fullpath);
        dfsclient.close();
        dfsclient = null;
      } finally {
        IOUtils.cleanup(LOG, dfsclient);
      }
      final String js = JsonUtil.toJsonString(checksum);
      return Response.ok(js).type(MediaType.APPLICATION_JSON).build();
    }
    default:
      throw new UnsupportedOperationException(op + " is not supported");
    }
  }
}<|MERGE_RESOLUTION|>--- conflicted
+++ resolved
@@ -413,10 +413,6 @@
       final long n = length.getValue() != null ?
         Math.min(length.getValue(), in.getVisibleLength() - offset.getValue()) :
         in.getVisibleLength() - offset.getValue();
-<<<<<<< HEAD
-      return Response.ok(new OpenEntity(in, n, dfsclient)).type(
-          MediaType.APPLICATION_OCTET_STREAM).build();
-=======
 
       /**
        * Allow the Web UI to perform an AJAX request to get the data.
@@ -426,7 +422,6 @@
           .header("Access-Control-Allow-Methods", "GET")
           .header("Access-Control-Allow-Origin", "*")
           .build();
->>>>>>> 6266273c
     }
     case GETFILECHECKSUM:
     {
