--- conflicted
+++ resolved
@@ -222,6 +222,12 @@
       hadoop_debug "Appending HADOOP_PORTMAP_OPTS onto HADOOP_OPTS"
       HADOOP_OPTS="${HADOOP_OPTS} ${HADOOP_PORTMAP_OPTS}"
     ;;
+    scm)
+      supportdaemonization="true"
+      CLASS='org.apache.hadoop.ozone.storage.StorageContainerManager'
+      hadoop_debug "Appending HADOOP_SCM_OPTS onto HADOOP_OPTS"
+      HADOOP_OPTS="${HADOOP_OPTS} ${HADOOP_SCM_OPTS}"
+    ;;    
     secondarynamenode)
       HADOOP_SUBCMD_SUPPORTDAEMONIZATION="true"
       HADOOP_CLASSNAME='org.apache.hadoop.hdfs.server.namenode.SecondaryNameNode'
@@ -280,82 +286,12 @@
 
 HADOOP_SUBCMD_ARGS=("$@")
 
-<<<<<<< HEAD
-      # backward compatiblity
-      HADOOP_SECURE_PID_DIR="${HADOOP_SECURE_PID_DIR:-$HADOOP_SECURE_NFS3_PID_DIR}"
-      HADOOP_SECURE_LOG_DIR="${HADOOP_SECURE_LOG_DIR:-$HADOOP_SECURE_NFS3_LOG_DIR}"
-
-      hadoop_debug "Appending HADOOP_NFS3_OPTS onto HADOOP_OPTS"
-      hadoop_debug "Appending HADOOP_NFS3_SECURE_EXTRA_OPTS onto HADOOP_OPTS"
-      HADOOP_OPTS="${HADOOP_OPTS} ${HADOOP_NFS3_OPTS} ${HADOOP_NFS3_SECURE_EXTRA_OPTS}"
-      CLASS=org.apache.hadoop.hdfs.nfs.nfs3.PrivilegedNfsGatewayStarter
-    else
-      hadoop_debug "Appending HADOOP_NFS3_OPTS onto HADOOP_OPTS"
-      HADOOP_OPTS="${HADOOP_OPTS} ${HADOOP_NFS3_OPTS}"
-      CLASS=org.apache.hadoop.hdfs.nfs.nfs3.Nfs3
-    fi
-  ;;
-  oev)
-    CLASS=org.apache.hadoop.hdfs.tools.offlineEditsViewer.OfflineEditsViewer
-  ;;
-  oiv)
-    CLASS=org.apache.hadoop.hdfs.tools.offlineImageViewer.OfflineImageViewerPB
-  ;;
-  oiv_legacy)
-    CLASS=org.apache.hadoop.hdfs.tools.offlineImageViewer.OfflineImageViewer
-  ;;
-  oz)
-  CLASS=org.apache.hadoop.ozone.web.ozShell.Shell
-  ;;
-  portmap)
-    supportdaemonization="true"
-    CLASS=org.apache.hadoop.portmap.Portmap
-    hadoop_debug "Appending HADOOP_PORTMAP_OPTS onto HADOOP_OPTS"
-    HADOOP_OPTS="${HADOOP_OPTS} ${HADOOP_PORTMAP_OPTS}"
-  ;;
-  scm)
-    supportdaemonization="true"
-    CLASS='org.apache.hadoop.ozone.storage.StorageContainerManager'
-    hadoop_debug "Appending HADOOP_SCM_OPTS onto HADOOP_OPTS"
-    HADOOP_OPTS="${HADOOP_OPTS} ${HADOOP_SCM_OPTS}"
-  ;;
-  secondarynamenode)
-    supportdaemonization="true"
-    CLASS='org.apache.hadoop.hdfs.server.namenode.SecondaryNameNode'
-    hadoop_debug "Appending HADOOP_SECONDARYNAMENODE_OPTS onto HADOOP_OPTS"
-    HADOOP_OPTS="${HADOOP_OPTS} ${HADOOP_SECONDARYNAMENODE_OPTS}"
-    hadoop_add_param HADOOP_OPTS hdfs.audit.logger "-Dhdfs.audit.logger=${HDFS_AUDIT_LOGGER}"
-  ;;
-  snapshotDiff)
-    CLASS=org.apache.hadoop.hdfs.tools.snapshot.SnapshotDiff
-  ;;
-  storagepolicies)
-    CLASS=org.apache.hadoop.hdfs.tools.StoragePolicyAdmin
-  ;;
-  version)
-    CLASS=org.apache.hadoop.util.VersionInfo
-  ;;
-  zkfc)
-    supportdaemonization="true"
-    CLASS='org.apache.hadoop.hdfs.tools.DFSZKFailoverController'
-    hadoop_debug "Appending HADOOP_ZKFC_OPTS onto HADOOP_OPTS"
-    HADOOP_OPTS="${HADOOP_OPTS} ${HADOOP_ZKFC_OPTS}"
-  ;;
-  *)
-    CLASS="${COMMAND}"
-    if ! hadoop_validate_classname "${CLASS}"; then
-      hadoop_exit_with_usage 1
-    fi
-  ;;
-esac
-=======
 if declare -f hdfs_subcommand_"${HADOOP_SUBCMD}" >/dev/null 2>&1; then
   hadoop_debug "Calling dynamically: hdfs_subcommand_${HADOOP_SUBCMD} ${HADOOP_SUBCMD_ARGS[*]}"
   "hdfs_subcommand_${HADOOP_SUBCMD}" "${HADOOP_SUBCMD_ARGS[@]}"
 else
   hdfscmd_case "${HADOOP_SUBCMD}" "${HADOOP_SUBCMD_ARGS[@]}"
 fi
->>>>>>> 141873ca
 
 hadoop_verify_user "${HADOOP_SUBCMD}"
 
