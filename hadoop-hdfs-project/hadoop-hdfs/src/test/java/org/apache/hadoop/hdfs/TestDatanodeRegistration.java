/**
 * Licensed to the Apache Software Foundation (ASF) under one
 * or more contributor license agreements.  See the NOTICE file
 * distributed with this work for additional information
 * regarding copyright ownership.  The ASF licenses this file
 * to you under the Apache License, Version 2.0 (the
 * "License"); you may not use this file except in compliance
 * with the License.  You may obtain a copy of the License at
 *
 *     http://www.apache.org/licenses/LICENSE-2.0
 *
 * Unless required by applicable law or agreed to in writing, software
 * distributed under the License is distributed on an "AS IS" BASIS,
 * WITHOUT WARRANTIES OR CONDITIONS OF ANY KIND, either express or implied.
 * See the License for the specific language governing permissions and
 * limitations under the License.
 */
package org.apache.hadoop.hdfs;

import org.apache.commons.logging.Log;
import org.apache.commons.logging.LogFactory;
import org.apache.hadoop.conf.Configuration;
import org.apache.hadoop.hdfs.protocol.DatanodeID;
import org.apache.hadoop.hdfs.protocol.DatanodeInfo;
import org.apache.hadoop.hdfs.protocol.HdfsConstants;
import org.apache.hadoop.hdfs.protocol.HdfsConstants.DatanodeReportType;
import org.apache.hadoop.hdfs.server.blockmanagement.DatanodeManager;
import org.apache.hadoop.hdfs.server.common.IncorrectVersionException;
import org.apache.hadoop.hdfs.server.common.StorageInfo;
import org.apache.hadoop.hdfs.server.protocol.DatanodeRegistration;
import org.apache.hadoop.hdfs.server.protocol.NamenodeProtocols;
import org.apache.hadoop.test.GenericTestUtils;
import org.apache.hadoop.util.VersionInfo;
import org.junit.Test;

import java.net.InetSocketAddress;
import java.security.Permission;

import static org.junit.Assert.*;
import static org.mockito.Mockito.doReturn;
import static org.mockito.Mockito.mock;

/**
 * This class tests that a file need not be closed before its
 * data can be read by another client.
 */
public class TestDatanodeRegistration {
  
  public static final Log LOG = LogFactory.getLog(TestDatanodeRegistration.class);

  private static class MonitorDNS extends SecurityManager {
    int lookups = 0;
    @Override
    public void checkPermission(Permission perm) {}    
    @Override
    public void checkConnect(String host, int port) {
      if (port == -1) {
        lookups++;
      }
    }
  }

  /**
   * Ensure the datanode manager does not do host lookup after registration,
   * especially for node reports.
   * @throws Exception
   */
  @Test
  public void testDNSLookups() throws Exception {
    MonitorDNS sm = new MonitorDNS();
    System.setSecurityManager(sm);
    
    MiniDFSCluster cluster = null;
    try {
      HdfsConfiguration conf = new HdfsConfiguration();
      cluster = new MiniDFSCluster.Builder(conf).numDataNodes(8).build();
      cluster.waitActive();
      
      int initialLookups = sm.lookups;
      assertTrue("dns security manager is active", initialLookups != 0);
      
      DatanodeManager dm =
          cluster.getNamesystem().getBlockManager().getDatanodeManager();
      
      // make sure no lookups occur
      dm.refreshNodes(conf);
      assertEquals(initialLookups, sm.lookups);

      dm.refreshNodes(conf);
      assertEquals(initialLookups, sm.lookups);
      
      // ensure none of the reports trigger lookups
      dm.getDatanodeListForReport(DatanodeReportType.ALL);
      assertEquals(initialLookups, sm.lookups);
      
      dm.getDatanodeListForReport(DatanodeReportType.LIVE);
      assertEquals(initialLookups, sm.lookups);
      
      dm.getDatanodeListForReport(DatanodeReportType.DEAD);
      assertEquals(initialLookups, sm.lookups);
    } finally {
      if (cluster != null) {
        cluster.shutdown();
      }
      System.setSecurityManager(null);
    }
  }
  
  /**
   * Regression test for HDFS-894 ensures that, when datanodes
   * are restarted, the new IPC port is registered with the
   * namenode.
   */
  @Test
  public void testChangeIpcPort() throws Exception {
    HdfsConfiguration conf = new HdfsConfiguration();
    MiniDFSCluster cluster = null;
    try {
      cluster = new MiniDFSCluster.Builder(conf).build();
      InetSocketAddress addr = new InetSocketAddress(
        "localhost",
        cluster.getNameNodePort());
      DFSClient client = new DFSClient(addr, conf);

      // Restart datanodes
      cluster.restartDataNodes();

      // Wait until we get a heartbeat from the new datanode
      DatanodeInfo[] report = client.datanodeReport(DatanodeReportType.ALL);
      long firstUpdateAfterRestart = report[0].getLastUpdate();

      boolean gotHeartbeat = false;
      for (int i = 0; i < 10 && !gotHeartbeat; i++) {
        try {
          Thread.sleep(i*1000);
        } catch (InterruptedException ie) {}

        report = client.datanodeReport(DatanodeReportType.ALL);
        gotHeartbeat = (report[0].getLastUpdate() > firstUpdateAfterRestart);
      }
      if (!gotHeartbeat) {
        fail("Never got a heartbeat from restarted datanode.");
      }

      int realIpcPort = cluster.getDataNodes().get(0).getIpcPort();
      // Now make sure the reported IPC port is the correct one.
      assertEquals(realIpcPort, report[0].getIpcPort());
    } finally {
      if (cluster != null) {
        cluster.shutdown();
      }
    }
  }
  
  @Test
  public void testChangeStorageID() throws Exception {
    final String DN_IP_ADDR = "127.0.0.1";
    final String DN_HOSTNAME = "localhost";
    final int DN_XFER_PORT = 12345;
    final int DN_INFO_PORT = 12346;
    final int DN_INFO_SECURE_PORT = 12347;
    final int DN_IPC_PORT = 12348;
    Configuration conf = new HdfsConfiguration();
    MiniDFSCluster cluster = null;
    try {
      cluster = new MiniDFSCluster.Builder(conf)
          .numDataNodes(0)
          .build();
      InetSocketAddress addr = new InetSocketAddress(
        "localhost",
        cluster.getNameNodePort());
      DFSClient client = new DFSClient(addr, conf);
      NamenodeProtocols rpcServer = cluster.getNameNodeRpc();

      // register a datanode
      DatanodeID dnId = new DatanodeID(DN_IP_ADDR, DN_HOSTNAME,
<<<<<<< HEAD
          "fake-storage-id", DN_XFER_PORT, DN_INFO_PORT, DN_INFO_SECURE_PORT,
=======
          "fake-datanode-id", DN_XFER_PORT, DN_INFO_PORT, DN_INFO_SECURE_PORT,
>>>>>>> 6266273c
          DN_IPC_PORT);
      long nnCTime = cluster.getNamesystem().getFSImage().getStorage()
          .getCTime();
      StorageInfo mockStorageInfo = mock(StorageInfo.class);
      doReturn(nnCTime).when(mockStorageInfo).getCTime();
      doReturn(HdfsConstants.LAYOUT_VERSION).when(mockStorageInfo)
          .getLayoutVersion();
      DatanodeRegistration dnReg = new DatanodeRegistration(dnId,
          mockStorageInfo, null, VersionInfo.getVersion());
      rpcServer.registerDatanode(dnReg);

      DatanodeInfo[] report = client.datanodeReport(DatanodeReportType.ALL);
      assertEquals("Expected a registered datanode", 1, report.length);

      // register the same datanode again with a different storage ID
      dnId = new DatanodeID(DN_IP_ADDR, DN_HOSTNAME,
<<<<<<< HEAD
          "changed-fake-storage-id", DN_XFER_PORT, DN_INFO_PORT,
=======
          "changed-fake-datanode-id", DN_XFER_PORT, DN_INFO_PORT,
>>>>>>> 6266273c
          DN_INFO_SECURE_PORT, DN_IPC_PORT);
      dnReg = new DatanodeRegistration(dnId,
          mockStorageInfo, null, VersionInfo.getVersion());
      rpcServer.registerDatanode(dnReg);

      report = client.datanodeReport(DatanodeReportType.ALL);
      assertEquals("Datanode with changed storage ID not recognized",
          1, report.length);
    } finally {
      if (cluster != null) {
        cluster.shutdown();
      }
    }
  }

  @Test
  public void testRegistrationWithDifferentSoftwareVersions() throws Exception {
    Configuration conf = new HdfsConfiguration();
    conf.set(DFSConfigKeys.DFS_DATANODE_MIN_SUPPORTED_NAMENODE_VERSION_KEY, "3.0.0");
    conf.set(DFSConfigKeys.DFS_NAMENODE_MIN_SUPPORTED_DATANODE_VERSION_KEY, "3.0.0");
    MiniDFSCluster cluster = null;
    try {
      cluster = new MiniDFSCluster.Builder(conf)
          .numDataNodes(0)
          .build();
      
      NamenodeProtocols rpcServer = cluster.getNameNodeRpc();
      
      long nnCTime = cluster.getNamesystem().getFSImage().getStorage().getCTime();
      StorageInfo mockStorageInfo = mock(StorageInfo.class);
      doReturn(nnCTime).when(mockStorageInfo).getCTime();
      
      DatanodeRegistration mockDnReg = mock(DatanodeRegistration.class);
      doReturn(HdfsConstants.LAYOUT_VERSION).when(mockDnReg).getVersion();
      doReturn(123).when(mockDnReg).getXferPort();
<<<<<<< HEAD
      doReturn("fake-storage-id").when(mockDnReg).getStorageID();
=======
      doReturn("fake-storage-id").when(mockDnReg).getDatanodeUuid();
>>>>>>> 6266273c
      doReturn(mockStorageInfo).when(mockDnReg).getStorageInfo();
      
      // Should succeed when software versions are the same.
      doReturn("3.0.0").when(mockDnReg).getSoftwareVersion();
      rpcServer.registerDatanode(mockDnReg);
      
      // Should succeed when software version of DN is above minimum required by NN.
      doReturn("4.0.0").when(mockDnReg).getSoftwareVersion();
      rpcServer.registerDatanode(mockDnReg);
      
      // Should fail when software version of DN is below minimum required by NN.
      doReturn("2.0.0").when(mockDnReg).getSoftwareVersion();
      try {
        rpcServer.registerDatanode(mockDnReg);
        fail("Should not have been able to register DN with too-low version.");
      } catch (IncorrectVersionException ive) {
        GenericTestUtils.assertExceptionContains(
            "The reported DataNode version is too low", ive);
        LOG.info("Got expected exception", ive);
      }
    } finally {
      if (cluster != null) {
        cluster.shutdown();
      }
    }
  }
  
  @Test
  public void testRegistrationWithDifferentSoftwareVersionsDuringUpgrade()
      throws Exception {
    Configuration conf = new HdfsConfiguration();
    conf.set(DFSConfigKeys.DFS_DATANODE_MIN_SUPPORTED_NAMENODE_VERSION_KEY, "1.0.0");
    MiniDFSCluster cluster = null;
    try {
      cluster = new MiniDFSCluster.Builder(conf)
          .numDataNodes(0)
          .build();
      
      NamenodeProtocols rpcServer = cluster.getNameNodeRpc();
      
      long nnCTime = cluster.getNamesystem().getFSImage().getStorage().getCTime();
      StorageInfo mockStorageInfo = mock(StorageInfo.class);
      doReturn(nnCTime).when(mockStorageInfo).getCTime();
      
      DatanodeRegistration mockDnReg = mock(DatanodeRegistration.class);
      doReturn(HdfsConstants.LAYOUT_VERSION).when(mockDnReg).getVersion();
<<<<<<< HEAD
      doReturn(123).when(mockDnReg).getXferPort();
      doReturn("fake-storage-id").when(mockDnReg).getStorageID();
=======
      doReturn("fake-storage-id").when(mockDnReg).getDatanodeUuid();
>>>>>>> 6266273c
      doReturn(mockStorageInfo).when(mockDnReg).getStorageInfo();
      
      // Should succeed when software versions are the same and CTimes are the
      // same.
      doReturn(VersionInfo.getVersion()).when(mockDnReg).getSoftwareVersion();
      doReturn(123).when(mockDnReg).getXferPort();
      rpcServer.registerDatanode(mockDnReg);
      
      // Should succeed when software versions are the same and CTimes are
      // different.
      doReturn(nnCTime + 1).when(mockStorageInfo).getCTime();
      rpcServer.registerDatanode(mockDnReg);
      
      // Should fail when software version of DN is different from NN and CTimes
      // are different.
      doReturn(VersionInfo.getVersion() + ".1").when(mockDnReg).getSoftwareVersion();
      try {
        rpcServer.registerDatanode(mockDnReg);
        fail("Should not have been able to register DN with different software" +
            " versions and CTimes");
      } catch (IncorrectVersionException ive) {
        GenericTestUtils.assertExceptionContains(
            "does not match CTime of NN", ive);
        LOG.info("Got expected exception", ive);
      }
    } finally {
      if (cluster != null) {
        cluster.shutdown();
      }
    }
  }
}<|MERGE_RESOLUTION|>--- conflicted
+++ resolved
@@ -174,11 +174,7 @@
 
       // register a datanode
       DatanodeID dnId = new DatanodeID(DN_IP_ADDR, DN_HOSTNAME,
-<<<<<<< HEAD
-          "fake-storage-id", DN_XFER_PORT, DN_INFO_PORT, DN_INFO_SECURE_PORT,
-=======
           "fake-datanode-id", DN_XFER_PORT, DN_INFO_PORT, DN_INFO_SECURE_PORT,
->>>>>>> 6266273c
           DN_IPC_PORT);
       long nnCTime = cluster.getNamesystem().getFSImage().getStorage()
           .getCTime();
@@ -195,11 +191,7 @@
 
       // register the same datanode again with a different storage ID
       dnId = new DatanodeID(DN_IP_ADDR, DN_HOSTNAME,
-<<<<<<< HEAD
-          "changed-fake-storage-id", DN_XFER_PORT, DN_INFO_PORT,
-=======
           "changed-fake-datanode-id", DN_XFER_PORT, DN_INFO_PORT,
->>>>>>> 6266273c
           DN_INFO_SECURE_PORT, DN_IPC_PORT);
       dnReg = new DatanodeRegistration(dnId,
           mockStorageInfo, null, VersionInfo.getVersion());
@@ -235,11 +227,7 @@
       DatanodeRegistration mockDnReg = mock(DatanodeRegistration.class);
       doReturn(HdfsConstants.LAYOUT_VERSION).when(mockDnReg).getVersion();
       doReturn(123).when(mockDnReg).getXferPort();
-<<<<<<< HEAD
-      doReturn("fake-storage-id").when(mockDnReg).getStorageID();
-=======
       doReturn("fake-storage-id").when(mockDnReg).getDatanodeUuid();
->>>>>>> 6266273c
       doReturn(mockStorageInfo).when(mockDnReg).getStorageInfo();
       
       // Should succeed when software versions are the same.
@@ -286,12 +274,7 @@
       
       DatanodeRegistration mockDnReg = mock(DatanodeRegistration.class);
       doReturn(HdfsConstants.LAYOUT_VERSION).when(mockDnReg).getVersion();
-<<<<<<< HEAD
-      doReturn(123).when(mockDnReg).getXferPort();
-      doReturn("fake-storage-id").when(mockDnReg).getStorageID();
-=======
       doReturn("fake-storage-id").when(mockDnReg).getDatanodeUuid();
->>>>>>> 6266273c
       doReturn(mockStorageInfo).when(mockDnReg).getStorageInfo();
       
       // Should succeed when software versions are the same and CTimes are the
