/**
* Licensed to the Apache Software Foundation (ASF) under one
* or more contributor license agreements.  See the NOTICE file
* distributed with this work for additional information
* regarding copyright ownership.  The ASF licenses this file
* to you under the Apache License, Version 2.0 (the
* "License"); you may not use this file except in compliance
* with the License.  You may obtain a copy of the License at
*
*     http://www.apache.org/licenses/LICENSE-2.0
*
* Unless required by applicable law or agreed to in writing, software
* distributed under the License is distributed on an "AS IS" BASIS,
* WITHOUT WARRANTIES OR CONDITIONS OF ANY KIND, either express or implied.
* See the License for the specific language governing permissions and
* limitations under the License.
*/

package org.apache.hadoop.yarn.server;

import java.io.IOException;

import junit.framework.Assert;

import org.apache.hadoop.fs.CommonConfigurationKeysPublic;
import org.apache.hadoop.security.UserGroupInformation;
import org.apache.hadoop.yarn.conf.YarnConfiguration;
import org.apache.hadoop.yarn.event.Dispatcher;
import org.apache.hadoop.yarn.event.DrainDispatcher;
import org.apache.hadoop.yarn.server.api.protocolrecords.NodeHeartbeatResponse;
import org.apache.hadoop.yarn.server.api.protocolrecords.RegisterNodeManagerResponse;
import org.apache.hadoop.yarn.server.api.records.MasterKey;
import org.apache.hadoop.yarn.server.resourcemanager.MockNM;
import org.apache.hadoop.yarn.server.resourcemanager.ResourceManager;
import org.junit.Test;

public class TestRMNMSecretKeys {

  @Test(timeout = 1000000)
  public void testNMUpdation() throws Exception {
    YarnConfiguration conf = new YarnConfiguration();
    // validating RM NM keys for Unsecured environment
    validateRMNMKeyExchange(conf);
    
    // validating RM NM keys for secured environment
    conf.set(CommonConfigurationKeysPublic.HADOOP_SECURITY_AUTHENTICATION,
        "kerberos");
    UserGroupInformation.setConfiguration(conf);
    validateRMNMKeyExchange(conf);
  }

  private void validateRMNMKeyExchange(YarnConfiguration conf) throws Exception {
    // Default rolling and activation intervals are large enough, no need to
    // intervene
    final DrainDispatcher dispatcher = new DrainDispatcher();
    ResourceManager rm = new ResourceManager() {

      @Override
      protected void doSecureLogin() throws IOException {
        // Do nothing.
      }

      @Override
      protected Dispatcher createDispatcher() {
        return dispatcher;
      }
      @Override
      protected void startWepApp() {
        // Don't need it, skip.
      }
    };
    rm.init(conf);
    rm.start();

    // Testing ContainerToken and NMToken
    String containerToken = "Container Token : ";
    String nmToken = "NM Token : ";
    
    MockNM nm = new MockNM("host:1234", 3072, rm.getResourceTrackerService());
    RegisterNodeManagerResponse registrationResponse = nm.registerNode();
    
    MasterKey containerTokenMasterKey =
        registrationResponse.getContainerTokenMasterKey();
    Assert.assertNotNull(containerToken
        + "Registration should cause a key-update!", containerTokenMasterKey);
    MasterKey nmTokenMasterKey = registrationResponse.getNMTokenMasterKey();
    Assert.assertNotNull(nmToken
        + "Registration should cause a key-update!", nmTokenMasterKey);
    
    dispatcher.await();

    NodeHeartbeatResponse response = nm.nodeHeartbeat(true);
    Assert.assertNull(containerToken +
<<<<<<< HEAD
        "First heartbeat after registration shouldn't get any key updates!",
        response.getContainerTokenMasterKey());
    Assert.assertNull(nmToken +
        "First heartbeat after registration shouldn't get any key updates!",
=======
        "First heartbeat after registration shouldn't get any key updates!",
        response.getContainerTokenMasterKey());
    Assert.assertNull(nmToken +
        "First heartbeat after registration shouldn't get any key updates!",
>>>>>>> 6266273c
        response.getNMTokenMasterKey());
    dispatcher.await();

    response = nm.nodeHeartbeat(true);
    Assert.assertNull(containerToken +
        "Even second heartbeat after registration shouldn't get any key updates!",
        response.getContainerTokenMasterKey());
    Assert.assertNull(nmToken +
        "Even second heartbeat after registration shouldn't get any key updates!",
        response.getContainerTokenMasterKey());
    
    dispatcher.await();

    // Let's force a roll-over
    rm.getRMContainerTokenSecretManager().rollMasterKey();
    rm.getRMNMTokenSecretManager().rollMasterKey();

    // Heartbeats after roll-over and before activation should be fine.
    response = nm.nodeHeartbeat(true);
    Assert.assertNotNull(containerToken +
<<<<<<< HEAD
        "Heartbeats after roll-over and before activation should not err out.",
        response.getContainerTokenMasterKey());
    Assert.assertNotNull(nmToken +
        "Heartbeats after roll-over and before activation should not err out.",
=======
        "Heartbeats after roll-over and before activation should not err out.",
        response.getContainerTokenMasterKey());
    Assert.assertNotNull(nmToken +
        "Heartbeats after roll-over and before activation should not err out.",
>>>>>>> 6266273c
        response.getNMTokenMasterKey());
    
    Assert.assertEquals(containerToken +
        "Roll-over should have incremented the key-id only by one!",
        containerTokenMasterKey.getKeyId() + 1,
        response.getContainerTokenMasterKey().getKeyId());
    Assert.assertEquals(nmToken +
        "Roll-over should have incremented the key-id only by one!",
        nmTokenMasterKey.getKeyId() + 1,
        response.getNMTokenMasterKey().getKeyId());
    dispatcher.await();

    response = nm.nodeHeartbeat(true);
    Assert.assertNull(containerToken +
        "Second heartbeat after roll-over shouldn't get any key updates!",
        response.getContainerTokenMasterKey());
    Assert.assertNull(nmToken +
        "Second heartbeat after roll-over shouldn't get any key updates!",
        response.getNMTokenMasterKey());
    dispatcher.await();

    // Let's force activation
    rm.getRMContainerTokenSecretManager().activateNextMasterKey();
    rm.getRMNMTokenSecretManager().activateNextMasterKey();

    response = nm.nodeHeartbeat(true);
    Assert.assertNull(containerToken
        + "Activation shouldn't cause any key updates!",
        response.getContainerTokenMasterKey());
    Assert.assertNull(nmToken
        + "Activation shouldn't cause any key updates!",
        response.getNMTokenMasterKey());
    dispatcher.await();

    response = nm.nodeHeartbeat(true);
    Assert.assertNull(containerToken +
        "Even second heartbeat after activation shouldn't get any key updates!",
        response.getContainerTokenMasterKey());
    Assert.assertNull(nmToken +
        "Even second heartbeat after activation shouldn't get any key updates!",
        response.getNMTokenMasterKey());
    dispatcher.await();

    rm.stop();
  }
}<|MERGE_RESOLUTION|>--- conflicted
+++ resolved
@@ -91,17 +91,10 @@
 
     NodeHeartbeatResponse response = nm.nodeHeartbeat(true);
     Assert.assertNull(containerToken +
-<<<<<<< HEAD
         "First heartbeat after registration shouldn't get any key updates!",
         response.getContainerTokenMasterKey());
     Assert.assertNull(nmToken +
         "First heartbeat after registration shouldn't get any key updates!",
-=======
-        "First heartbeat after registration shouldn't get any key updates!",
-        response.getContainerTokenMasterKey());
-    Assert.assertNull(nmToken +
-        "First heartbeat after registration shouldn't get any key updates!",
->>>>>>> 6266273c
         response.getNMTokenMasterKey());
     dispatcher.await();
 
@@ -122,17 +115,10 @@
     // Heartbeats after roll-over and before activation should be fine.
     response = nm.nodeHeartbeat(true);
     Assert.assertNotNull(containerToken +
-<<<<<<< HEAD
         "Heartbeats after roll-over and before activation should not err out.",
         response.getContainerTokenMasterKey());
     Assert.assertNotNull(nmToken +
         "Heartbeats after roll-over and before activation should not err out.",
-=======
-        "Heartbeats after roll-over and before activation should not err out.",
-        response.getContainerTokenMasterKey());
-    Assert.assertNotNull(nmToken +
-        "Heartbeats after roll-over and before activation should not err out.",
->>>>>>> 6266273c
         response.getNMTokenMasterKey());
     
     Assert.assertEquals(containerToken +
